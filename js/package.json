{
  "name": "@bonfida/spl-name-service",
<<<<<<< HEAD
  "version": "2.0.0-alpha.11",
=======
  "version": "1.3.0",
>>>>>>> 25849d30
  "license": "MIT",
  "files": [
    "dist"
  ],
  "type": "module",
  "main": "./dist/index.cjs",
  "module": "./dist/index.mjs",
  "types": "./dist/index.d.ts",
  "exports": {
    ".": {
      "import": "./dist/index.mjs",
      "require": "./dist/index.cjs",
      "types": "./dist/index.d.ts"
    }
  },
  "repository": {
    "type": "git",
    "url": "https://github.com/Bonfida/sns-sdk"
  },
  "homepage": "https://sns.guide",
  "scripts": {
    "dev": "tsc && node --trace-warnings dist/test.js",
    "build": "rm -rf dist && rollup -c",
    "prepublish": "rm -rf dist && rollup -c",
    "prepack": "rm -rf dist && rollup -c",
    "lint": "yarn pretty && eslint .",
    "lint:fix": "yarn pretty:fix && eslint . --fix",
    "pretty": "prettier --check 'src/*.[jt]s'",
    "pretty:fix": "prettier --write 'src/*.[jt]s'",
    "doc": "yarn typedoc src/index.ts"
  },
  "devDependencies": {
    "@metaplex-foundation/js": "^0.19.5",
    "@rollup/plugin-commonjs": "^24.1.0",
    "@rollup/plugin-json": "^6.0.0",
    "@rollup/plugin-typescript": "^11.1.0",
    "@solana/web3.js": "^1.75.0",
    "@tsconfig/recommended": "^1.0.2",
    "@types/bn.js": "^5.1.1",
    "@types/bs58": "^4.0.1",
    "@types/jest": "^29.5.1",
    "@types/node": "^20.1.0",
    "babel-eslint": "^10.1.0",
    "eslint": "^8.40.0",
    "eslint-plugin-import": "^2.27.5",
    "jest": "^29.5.0",
    "nodemon": "^2.0.22",
    "prettier": "^2.8.8",
    "rollup": "^3.21.5",
    "rollup-plugin-terser": "^7.0.2",
    "save-dev": "0.0.1-security",
    "ts-jest": "^29.1.0",
    "ts-node": "^10.9.1",
    "tslib": "^2.5.0",
    "typedoc": "^0.24.6",
    "typescript": "^5.0.4"
  },
  "dependencies": {
    "@ethersproject/address": "^5.7.0",
    "@ethersproject/hash": "^5.7.0",
    "@ethersproject/sha2": "^5.7.0",
    "@ethersproject/transactions": "^5.7.0",
    "@pythnetwork/client": "^2.19.0",
    "@solana/buffer-layout": "^4.0.1",
    "@solana/spl-token": "0.3.7 ",
    "bech32-buffer": "^0.2.1",
    "bn.js": "^5.2.1",
    "borsh": "^0.7.0",
    "buffer": "^6.0.3",
    "ipaddr.js": "^2.1.0",
    "punycode": "^2.3.0",
    "tweetnacl": "^1.0.3"
  },
  "peerDependencies": {
    "@solana/web3.js": "^1.75.0"
  }
}<|MERGE_RESOLUTION|>--- conflicted
+++ resolved
@@ -1,10 +1,6 @@
 {
   "name": "@bonfida/spl-name-service",
-<<<<<<< HEAD
-  "version": "2.0.0-alpha.11",
-=======
-  "version": "1.3.0",
->>>>>>> 25849d30
+  "version": "2.0.0-alpha.12",
   "license": "MIT",
   "files": [
     "dist"
